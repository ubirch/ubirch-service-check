#! /usr/bin/env python3
#
# Copyright (c) 2018 ubirch GmbH.
#
# @author Matthias L. Jugel
#
# Licensed under the Apache License, Version 2.0 (the "License");
# you may not use this file except in compliance with the License.
# You may obtain a copy of the License at
#
# http://www.apache.org/licenses/LICENSE-2.0
#
# Unless required by applicable law or agreed to in writing, software
# distributed under the License is distributed on an "AS IS" BASIS,
# WITHOUT WARRANTIES OR CONDITIONS OF ANY KIND, either express or implied.
# See the License for the specific language governing permissions and
# limitations under the License.
#
import base64
import binascii
import hashlib
import json
import logging
import os
import time
from abc import ABC
from datetime import datetime, timedelta
from uuid import UUID

import ecdsa as ecdsa
import ed25519
import requests
import ubirch
from ubirch import API

LOGLEVEL = os.getenv("LOGLEVEL", "DEBUG").upper()
logging.basicConfig(format='%(asctime)s %(name)20.20s %(levelname)-8.8s %(message)s', level=LOGLEVEL)
logger = logging.getLogger()
# change this if you want requests log messages
logging.getLogger("urllib3").setLevel(logging.WARNING)

ERRORS = 0

UBIRCH_ENV = os.getenv("UBIRCH_ENV", "dev")
UBIRCH_AUTH = os.getenv("UBIRCH_AUTH")
TEST_UUID = os.getenv("TEST_UUID")
TEST_KEY_EDDSA = os.getenv("TEST_KEY_EDDSA")
TEST_KEY_ECDSA = os.getenv("TEST_KEY_ECDSA")
SRVR_KEY_EDDSA = os.getenv("SRVR_KEY_EDDSA", "a2403b92bc9add365b3cd12ff120d020647f84ea6983f98bc4c87e0f4be8cd66")
SRVR_KEY_ECDSA = os.getenv("SRVR_KEY_ECDSA")

<<<<<<< HEAD
logger.debug("NEOJ4_URL       = '{}'".format(NEO4J_URL))
logger.debug("NEOJ4_AUTH      = '{}'".format(NEO4J_AUTH))
logger.debug("TEST_UUID       = '{}'".format(TEST_UUID))
logger.debug("TEST_KEYS       = '{}'".format(TEST_KEYS))
logger.debug("C8Y_CLIENT_AUTH = '{}'".format(C8Y_CLIENT_AUTH))
SERVER_EDDSA_KEY = "a2403b92bc9add365b3cd12ff120d020647f84ea6983f98bc4c87e0f4be8cd66"
=======
logger.debug(f"UBIRCH_ENV      = '{UBIRCH_ENV}'")
logger.debug(f"UBIRCH_AUTH     = '{UBIRCH_AUTH}")
logger.debug(f"TEST_UUID       = '{TEST_UUID}'")
logger.debug(f"SRVR_KEY_EDDSA  = '{SRVR_KEY_EDDSA}'")
logger.debug(f"SRVR_KEY_ECDSA  = '{SRVR_KEY_ECDSA}'")
logger.debug(f"TEST_KEY_EDDSA  = '{TEST_KEY_EDDSA}'")
logger.debug(f"TEST_KEY_ECDSA  = '{TEST_KEY_ECDSA}'")
>>>>>>> bcc47152


class Proto(ubirch.Protocol, ABC):
    SERVER_EDDSA_KEY = SRVR_KEY_EDDSA or None
    SERVER_ECDSA_KEY = SRVR_KEY_ECDSA or None

    def __init__(self, uuid: UUID) -> None:
        super().__init__()
<<<<<<< HEAD
        self.__ks = key_store
        self.__server_key = ed25519.VerifyingKey(SERVER_EDDSA_KEY, encoding='hex')
        if TEST_KEYS and TEST_UUID:
            try:
                self.__ks.insert_ed25519_keypair(UUID(hex=TEST_UUID),
                                                 ed25519.VerifyingKey(TEST_KEYS[64:].encode(), encoding='hex'),
                                                 ed25519.SigningKey(TEST_KEYS.encode(), encoding='hex'))
            except Exception as e:
                logger.error(e)
                pass
=======
        self.__vk_eddsa = ed25519.VerifyingKey(self.SERVER_EDDSA_KEY, encoding='hex')
        if self.SERVER_ECDSA_KEY is not None:
            self.__vk_ecdsa = ecdsa.VerifyingKey.from_string(binascii.unhexlify(self.SERVER_ECDSA_KEY),
                                                                                curve=ecdsa.curves.NIST256p,
                                                                                hashfunc=hashlib.sha256)
        self.sk = None
        self.vk = None
        self.type = None
        self.uuid = None

    def update_key(self, uuid: UUID, key: str, type: str):
        if type == "ECC_ED25519":
            self.sk = ed25519.SigningKey(key.encode(), encoding='hex')
        elif type == "ecdsa-p256v1":
            self.sk = ecdsa.SigningKey.from_string(binascii.unhexlify(key),
                                                   curve=ecdsa.curves.NIST256p,
                                                   hashfunc=hashlib.sha256)
        else:
            raise Exception(f"unknown key type: {type}")
        self.vk = self.sk.get_verifying_key()
        self.type = type
        self.uuid = uuid

    def _hash(self, message: bytes) -> bytes:
        if self.type == 'ECC_ED25519':
            return ubirch.Protocol._hash(self, message)
        else:
            return message
>>>>>>> bcc47152

    def _sign(self, uuid: UUID, message: bytes) -> bytes:
        return self.sk.sign(message)

    def _verify(self, uuid: UUID, message: bytes, signature: bytes):
<<<<<<< HEAD
        try:
            return self.__ks.find_verifying_key(uuid).verify(signature, message)
        except:
            return self.__server_key.verify(signature, message)


# test UUID
randomTestUUID = None
testDeviceUUID = {
    'Ed25519': None,
    'ECDSA': None
}
uuidFileName, ext = os.path.splitext(__file__)
try:
    with open(uuidFileName + ".uuid", "r") as f:
        randomTestUUID = f.read()
except IOError:
    BASE_UBIRCH_TEST = UUID("22222222-0000-0000-0000-000000000000")
    randomTestUUID = uuid5(BASE_UBIRCH_TEST, str(secrets.token_bytes(10)))
    with open(uuidFileName + ".uuid", "w") as f:
        f.write(str(randomTestUUID))
finally:
    if TEST_UUID:
        testDeviceUUID['Ed25519'] = UUID(hex=TEST_UUID)
    else:
        testDeviceUUID['Ed25519'] = UUID(str(randomTestUUID))
    testDeviceUUID['ECDSA'] = uuid5(testDeviceUUID['Ed25519'], "ECDSA")

logger.info("** UUID (Ed25519): {}".format(testDeviceUUID['Ed25519']))
logger.info("** UUID (ECDSA)  : {}".format(testDeviceUUID['ECDSA']))

c8y_client = c8y_client.client(testDeviceUUID['Ed25519'], C8Y_CLIENT_AUTH)

# temporary key store with fixed test-key
keystore = ubirch.KeyStore("service-check.jks", 'service-check')
try:
    keystore.find_signing_key(testDeviceUUID['Ed25519'])
    keystore.create_ed25519_keypair(testDeviceUUID['Ed25519'])
except:
    pass

api = API(auth=os.getenv("UBIRCH_AUTH"), env=os.getenv("UBIRCH_ENV", "dev"), debug=True)
proto = Proto(keystore)
# proto.check_key(testDeviceUUID['Ed25519'])

if not keystore.exists_signing_key(testDeviceUUID['Ed25519']):
    keystore.create_ed25519_keypair(testDeviceUUID['Ed25519'])


sk = keystore.find_signing_key(testDeviceUUID['Ed25519'])
vk = keystore.find_verifying_key(testDeviceUUID['Ed25519'])

MESSAGES = []

msg = proto.message_signed(testDeviceUUID['Ed25519'], UBIRCH_PROTOCOL_TYPE_REG,
                           keystore.get_certificate(testDeviceUUID['Ed25519']))
if not api.is_identity_registered(testDeviceUUID['Ed25519']):
    pubKeyInfo = keystore.get_certificate(testDeviceUUID['Ed25519'])
    # create a json key registration request
    pubKeyInfo['hwDeviceId'] = str(testDeviceUUID['Ed25519'])
    pubKeyInfo['pubKey'] = base64.b64encode(pubKeyInfo['pubKey']).decode()
    pubKeyInfo['pubKeyId'] = base64.b64encode(pubKeyInfo['pubKeyId']).decode()
    pubKeyInfo['created'] = str(datetime.utcfromtimestamp(pubKeyInfo['created']).isoformat() + ".000Z")
    pubKeyInfo['validNotAfter'] = str(datetime.utcfromtimestamp(pubKeyInfo['validNotAfter']).isoformat() + ".000Z")
    pubKeyInfo['validNotBefore'] = str(datetime.utcfromtimestamp(pubKeyInfo['validNotBefore']).isoformat() + ".000Z")
    signed_message = proto._sign(testDeviceUUID['Ed25519'], json.dumps(pubKeyInfo, separators=(',', ':')).encode())
    signature = base64.b64encode(signed_message).decode()
    pubKeyRegMsg = {'pubKeyInfo': pubKeyInfo, 'signature': signature}
    pubKeyRegMsgJson = json.dumps(pubKeyRegMsg).encode()
    logger.info(pubKeyRegMsgJson)
    logger.info(api.register_identity(pubKeyRegMsgJson).content.decode())

c8y_client.publish("s/us", f"110,{testDeviceUUID['Ed25519']}, ,0.0.2")

# send signed messages
for n in range(1, 10):
    timestamp = datetime.utcnow()
    message = "200,customValue,custom,{},X,{}".format(n, timestamp.isoformat())
    logger.info("HASH: {}".format(binascii.b2a_base64(hashlib.sha512(message.encode()).digest()).decode().replace('\n', '')))

    c8y_client.publish("s/us", "200,customValue,custom,{},X,{}".format(n, timestamp.isoformat()))
    msg = proto.message_signed(testDeviceUUID['Ed25519'], 0x00, hashlib.sha512(message.encode()).digest())
    MESSAGES.append(msg)
    time.sleep(1)
# send chained messages
for n in range(6, 11):
    timestamp = datetime.utcnow()
    message = "200,customValue,custom,{},X,{}".format(n, timestamp.isoformat())
    logger.info("HASH: {}".format(binascii.b2a_base64(hashlib.sha512(message.encode()).digest()).decode().replace('\n', '')))

    c8y_client.publish("s/us", message)
    msg = proto.message_chained(testDeviceUUID['Ed25519'], 0x00, hashlib.sha512(message.encode()).digest())
    MESSAGES.append(msg)
    time.sleep(1)

ERRORS = 0
# send out prepared messages
for n, msg in enumerate(MESSAGES):
    r = requests.post("https://niomon.{}.ubirch.com/".format(os.getenv("UBIRCH_ENV", "dev")), data=msg, auth=tuple(c8y_client.auth.split(":")))
    if r.status_code == requests.codes.OK:
        try:
            logger.info("OK  {:02d} {}".format(n, repr(proto.message_verify(r.content))))
        except Exception as e:
            logger.error("ERR #{:03d} verification failed: {}".format(n, binascii.hexlify(r.content).decode()))
            ERRORS += 1
    else:
        logger.error("ERR #{:03d} {}".format(n, binascii.hexlify(msg).decode()))
        logger.error("HTTP {:03d} {}".format(r.status_code, r.content))
        ERRORS += 1

if ERRORS > 0:
    # nagios(UBIRCH_CLIENT, UBIRCH_ENV, "ubirch", NAGIOS_ERROR,
    #        "{} messages missing, total {} errors\n{}".format(len(MESSAGES_SENT), ERRORS, "\n".join(ERROR_RESULTS)))
    logger.error("TOTAL ERRORS: {}".format(ERRORS))
=======
        # TODO fix this as soon as the server can create different signatures
        if self.type == 'ECC_ED25519' or self.type == 'ecdsa-p256v1':
            return self.__vk_eddsa.verify(signature, ubirch.Protocol._hash(self, message))
        else:
            return self.__vk_ecdsa.verify(signature, message)

    def get_vk(self) -> bytes:
        if self.type == "ECC_ED25519":
            return self.vk.to_bytes()
        elif self.type == "ecdsa-p256v1":
            return self.vk.to_string()
        else:
            raise Exception(f"unknown key type: {type}")

    def get_certificate(self) -> dict or None:
        vk = self.get_vk()
        timestamp = int(datetime.utcnow().timestamp())
        created = datetime.fromtimestamp(timestamp)
        not_before = datetime.fromtimestamp(timestamp)
        # TODO fix handling of key validity
        not_after = created + timedelta(days=365)
        return {
            "algorithm": self.type,
            "created": int(created.timestamp()),
            "hwDeviceId": self.uuid.bytes,
            "pubKey": vk,
            "pubKeyId": vk,
            "validNotAfter": int(not_after.timestamp()),
            "validNotBefore": int(not_before.timestamp())
        }


def run_tests(api, proto, uuid, auth, key, type) -> int:
    MESSAGES = []

    proto.update_key(uuid, key, type)

    # register the key
    #msg = proto.message_signed(uuid, UBIRCH_PROTOCOL_TYPE_REG, proto.get_certificate())
    # if not api.is_identity_registered(uuid):
    #     logger.info(api.register_identity(msg))

    # TODO: this is here, because the key server does not yet understand ubirch-protocol v2
    if not api.is_identity_registered(uuid):
        pubKeyInfo = proto.get_certificate()
        # create a json key registration request
        pubKeyInfo['hwDeviceId'] = str(uuid)
        pubKeyInfo['pubKey'] = base64.b64encode(pubKeyInfo['pubKey']).decode()
        pubKeyInfo['pubKeyId'] = base64.b64encode(pubKeyInfo['pubKeyId']).decode()
        pubKeyInfo['created'] = str(datetime.utcfromtimestamp(pubKeyInfo['created']).isoformat() + ".000Z")
        pubKeyInfo['validNotAfter'] = str(datetime.utcfromtimestamp(pubKeyInfo['validNotAfter']).isoformat() + ".000Z")
        pubKeyInfo['validNotBefore'] = str(datetime.utcfromtimestamp(pubKeyInfo['validNotBefore']).isoformat() + ".000Z")

        signable_json = json.dumps(pubKeyInfo, separators=(',', ':')).encode()
        # logger.info(signable_json.decode())
        signed_message = proto._sign(uuid, signable_json)
        signature = base64.b64encode(signed_message).decode()
        pubKeyRegMsg = {'pubKeyInfo': pubKeyInfo, 'signature': signature}
        pubKeyRegMsgJson = json.dumps(pubKeyRegMsg).encode()
        logger.info(f"=== registering public key: {api.register_identity(pubKeyRegMsgJson).content.decode()}")

    # send 5 signed and 5 chained messages
    for n in range(1, 11):
        timestamp = datetime.utcnow()
        message = "{},{}".format(n, timestamp.isoformat())
        if n < 6:
            msg = proto.message_signed(uuid, 0x00, hashlib.sha512(message.encode()).digest())
        else:
            msg = proto.message_chained(uuid, 0x00, hashlib.sha512(message.encode()).digest())
        MESSAGES.append(msg)
        time.sleep(1)

    ERRORS = 0
    # send out prepared messages
    for n, msg in enumerate(MESSAGES):
        r = requests.post(f"https://niomon.{UBIRCH_ENV}.ubirch.com/",
                          headers={"X-Niomon-Purge-Caches": "true"},
                          data=msg, auth=tuple(auth.split(":")))
        if r.status_code == requests.codes.OK:
            try:
                logger.info(f"=== OK  {n:02d} {repr(proto.message_verify(r.content))}")
            except Exception as e:
                logger.error(f"!!! ERR #{n:03d} verification failed: {binascii.hexlify(r.content).decode()}")
                logger.error(f"!!! ERR ===> {repr(r.content)}")
        else:
            logger.error(f"!!! ERR #{n:03d} {binascii.hexlify(msg).decode()}")
            logger.error(f"!!! HTTP {r.status_code:03d} {binascii.hexlify(r.content).decode()}")
            try:
                logger.error(f"!!! RSP #{n:03d} {proto.message_verify(r.content)}")
            except Exception as e:
                logger.error(f"!!! can't decode and verify response: {e.args}")
                pass
            ERRORS += 1

    r = api.deregister_identity(str.encode(json.dumps({
        "publicKey": bytes.decode(base64.b64encode(proto.get_vk())),
        "signature": bytes.decode(base64.b64encode(proto.sk.sign(proto.get_vk())))
    })))
    logger.info(f"=== de-registering public key: {r.content.decode()}")
    if r.status_code == requests.codes.ok:
        logger.info("=== OK  de-register key")
    else:
        logger.error(f"!!! ERR de-register key failed: '{r.content}'")
        ERRORS +=1

    return ERRORS


# Device Test UUID
DEVICE_UUID = UUID(hex="FFFF160c-6117-5b89-ac98-15aeb52655e0")
logger.info(f"** UUID: {DEVICE_UUID}")

api = API(auth=UBIRCH_AUTH, env=UBIRCH_ENV, debug=(LOGLEVEL == 'DEBUG'))
protocol = Proto(DEVICE_UUID)

# logger.info("== EDDSA ==================================================")
# errors = run_tests(api, protocol, DEVICE_UUID, UBIRCH_AUTH, TEST_KEY_EDDSA, "ECC_ED25519")
# if errors > 0:
#     logger.error(f"EDDSA ERRORS: {errors}")
#     exit(-1)

logger.info("== ECDSA ==================================================")
errors = run_tests(api, protocol, DEVICE_UUID, UBIRCH_AUTH, TEST_KEY_ECDSA, "ecdsa-p256v1")
if errors > 0:
    logger.error(f"ECDSA ERRORS: {errors}")
>>>>>>> bcc47152
    exit(-1)<|MERGE_RESOLUTION|>--- conflicted
+++ resolved
@@ -49,14 +49,6 @@
 SRVR_KEY_EDDSA = os.getenv("SRVR_KEY_EDDSA", "a2403b92bc9add365b3cd12ff120d020647f84ea6983f98bc4c87e0f4be8cd66")
 SRVR_KEY_ECDSA = os.getenv("SRVR_KEY_ECDSA")
 
-<<<<<<< HEAD
-logger.debug("NEOJ4_URL       = '{}'".format(NEO4J_URL))
-logger.debug("NEOJ4_AUTH      = '{}'".format(NEO4J_AUTH))
-logger.debug("TEST_UUID       = '{}'".format(TEST_UUID))
-logger.debug("TEST_KEYS       = '{}'".format(TEST_KEYS))
-logger.debug("C8Y_CLIENT_AUTH = '{}'".format(C8Y_CLIENT_AUTH))
-SERVER_EDDSA_KEY = "a2403b92bc9add365b3cd12ff120d020647f84ea6983f98bc4c87e0f4be8cd66"
-=======
 logger.debug(f"UBIRCH_ENV      = '{UBIRCH_ENV}'")
 logger.debug(f"UBIRCH_AUTH     = '{UBIRCH_AUTH}")
 logger.debug(f"TEST_UUID       = '{TEST_UUID}'")
@@ -64,7 +56,6 @@
 logger.debug(f"SRVR_KEY_ECDSA  = '{SRVR_KEY_ECDSA}'")
 logger.debug(f"TEST_KEY_EDDSA  = '{TEST_KEY_EDDSA}'")
 logger.debug(f"TEST_KEY_ECDSA  = '{TEST_KEY_ECDSA}'")
->>>>>>> bcc47152
 
 
 class Proto(ubirch.Protocol, ABC):
@@ -73,18 +64,6 @@
 
     def __init__(self, uuid: UUID) -> None:
         super().__init__()
-<<<<<<< HEAD
-        self.__ks = key_store
-        self.__server_key = ed25519.VerifyingKey(SERVER_EDDSA_KEY, encoding='hex')
-        if TEST_KEYS and TEST_UUID:
-            try:
-                self.__ks.insert_ed25519_keypair(UUID(hex=TEST_UUID),
-                                                 ed25519.VerifyingKey(TEST_KEYS[64:].encode(), encoding='hex'),
-                                                 ed25519.SigningKey(TEST_KEYS.encode(), encoding='hex'))
-            except Exception as e:
-                logger.error(e)
-                pass
-=======
         self.__vk_eddsa = ed25519.VerifyingKey(self.SERVER_EDDSA_KEY, encoding='hex')
         if self.SERVER_ECDSA_KEY is not None:
             self.__vk_ecdsa = ecdsa.VerifyingKey.from_string(binascii.unhexlify(self.SERVER_ECDSA_KEY),
@@ -113,128 +92,11 @@
             return ubirch.Protocol._hash(self, message)
         else:
             return message
->>>>>>> bcc47152
 
     def _sign(self, uuid: UUID, message: bytes) -> bytes:
         return self.sk.sign(message)
 
     def _verify(self, uuid: UUID, message: bytes, signature: bytes):
-<<<<<<< HEAD
-        try:
-            return self.__ks.find_verifying_key(uuid).verify(signature, message)
-        except:
-            return self.__server_key.verify(signature, message)
-
-
-# test UUID
-randomTestUUID = None
-testDeviceUUID = {
-    'Ed25519': None,
-    'ECDSA': None
-}
-uuidFileName, ext = os.path.splitext(__file__)
-try:
-    with open(uuidFileName + ".uuid", "r") as f:
-        randomTestUUID = f.read()
-except IOError:
-    BASE_UBIRCH_TEST = UUID("22222222-0000-0000-0000-000000000000")
-    randomTestUUID = uuid5(BASE_UBIRCH_TEST, str(secrets.token_bytes(10)))
-    with open(uuidFileName + ".uuid", "w") as f:
-        f.write(str(randomTestUUID))
-finally:
-    if TEST_UUID:
-        testDeviceUUID['Ed25519'] = UUID(hex=TEST_UUID)
-    else:
-        testDeviceUUID['Ed25519'] = UUID(str(randomTestUUID))
-    testDeviceUUID['ECDSA'] = uuid5(testDeviceUUID['Ed25519'], "ECDSA")
-
-logger.info("** UUID (Ed25519): {}".format(testDeviceUUID['Ed25519']))
-logger.info("** UUID (ECDSA)  : {}".format(testDeviceUUID['ECDSA']))
-
-c8y_client = c8y_client.client(testDeviceUUID['Ed25519'], C8Y_CLIENT_AUTH)
-
-# temporary key store with fixed test-key
-keystore = ubirch.KeyStore("service-check.jks", 'service-check')
-try:
-    keystore.find_signing_key(testDeviceUUID['Ed25519'])
-    keystore.create_ed25519_keypair(testDeviceUUID['Ed25519'])
-except:
-    pass
-
-api = API(auth=os.getenv("UBIRCH_AUTH"), env=os.getenv("UBIRCH_ENV", "dev"), debug=True)
-proto = Proto(keystore)
-# proto.check_key(testDeviceUUID['Ed25519'])
-
-if not keystore.exists_signing_key(testDeviceUUID['Ed25519']):
-    keystore.create_ed25519_keypair(testDeviceUUID['Ed25519'])
-
-
-sk = keystore.find_signing_key(testDeviceUUID['Ed25519'])
-vk = keystore.find_verifying_key(testDeviceUUID['Ed25519'])
-
-MESSAGES = []
-
-msg = proto.message_signed(testDeviceUUID['Ed25519'], UBIRCH_PROTOCOL_TYPE_REG,
-                           keystore.get_certificate(testDeviceUUID['Ed25519']))
-if not api.is_identity_registered(testDeviceUUID['Ed25519']):
-    pubKeyInfo = keystore.get_certificate(testDeviceUUID['Ed25519'])
-    # create a json key registration request
-    pubKeyInfo['hwDeviceId'] = str(testDeviceUUID['Ed25519'])
-    pubKeyInfo['pubKey'] = base64.b64encode(pubKeyInfo['pubKey']).decode()
-    pubKeyInfo['pubKeyId'] = base64.b64encode(pubKeyInfo['pubKeyId']).decode()
-    pubKeyInfo['created'] = str(datetime.utcfromtimestamp(pubKeyInfo['created']).isoformat() + ".000Z")
-    pubKeyInfo['validNotAfter'] = str(datetime.utcfromtimestamp(pubKeyInfo['validNotAfter']).isoformat() + ".000Z")
-    pubKeyInfo['validNotBefore'] = str(datetime.utcfromtimestamp(pubKeyInfo['validNotBefore']).isoformat() + ".000Z")
-    signed_message = proto._sign(testDeviceUUID['Ed25519'], json.dumps(pubKeyInfo, separators=(',', ':')).encode())
-    signature = base64.b64encode(signed_message).decode()
-    pubKeyRegMsg = {'pubKeyInfo': pubKeyInfo, 'signature': signature}
-    pubKeyRegMsgJson = json.dumps(pubKeyRegMsg).encode()
-    logger.info(pubKeyRegMsgJson)
-    logger.info(api.register_identity(pubKeyRegMsgJson).content.decode())
-
-c8y_client.publish("s/us", f"110,{testDeviceUUID['Ed25519']}, ,0.0.2")
-
-# send signed messages
-for n in range(1, 10):
-    timestamp = datetime.utcnow()
-    message = "200,customValue,custom,{},X,{}".format(n, timestamp.isoformat())
-    logger.info("HASH: {}".format(binascii.b2a_base64(hashlib.sha512(message.encode()).digest()).decode().replace('\n', '')))
-
-    c8y_client.publish("s/us", "200,customValue,custom,{},X,{}".format(n, timestamp.isoformat()))
-    msg = proto.message_signed(testDeviceUUID['Ed25519'], 0x00, hashlib.sha512(message.encode()).digest())
-    MESSAGES.append(msg)
-    time.sleep(1)
-# send chained messages
-for n in range(6, 11):
-    timestamp = datetime.utcnow()
-    message = "200,customValue,custom,{},X,{}".format(n, timestamp.isoformat())
-    logger.info("HASH: {}".format(binascii.b2a_base64(hashlib.sha512(message.encode()).digest()).decode().replace('\n', '')))
-
-    c8y_client.publish("s/us", message)
-    msg = proto.message_chained(testDeviceUUID['Ed25519'], 0x00, hashlib.sha512(message.encode()).digest())
-    MESSAGES.append(msg)
-    time.sleep(1)
-
-ERRORS = 0
-# send out prepared messages
-for n, msg in enumerate(MESSAGES):
-    r = requests.post("https://niomon.{}.ubirch.com/".format(os.getenv("UBIRCH_ENV", "dev")), data=msg, auth=tuple(c8y_client.auth.split(":")))
-    if r.status_code == requests.codes.OK:
-        try:
-            logger.info("OK  {:02d} {}".format(n, repr(proto.message_verify(r.content))))
-        except Exception as e:
-            logger.error("ERR #{:03d} verification failed: {}".format(n, binascii.hexlify(r.content).decode()))
-            ERRORS += 1
-    else:
-        logger.error("ERR #{:03d} {}".format(n, binascii.hexlify(msg).decode()))
-        logger.error("HTTP {:03d} {}".format(r.status_code, r.content))
-        ERRORS += 1
-
-if ERRORS > 0:
-    # nagios(UBIRCH_CLIENT, UBIRCH_ENV, "ubirch", NAGIOS_ERROR,
-    #        "{} messages missing, total {} errors\n{}".format(len(MESSAGES_SENT), ERRORS, "\n".join(ERROR_RESULTS)))
-    logger.error("TOTAL ERRORS: {}".format(ERRORS))
-=======
         # TODO fix this as soon as the server can create different signatures
         if self.type == 'ECC_ED25519' or self.type == 'ecdsa-p256v1':
             return self.__vk_eddsa.verify(signature, ubirch.Protocol._hash(self, message))
@@ -360,5 +222,4 @@
 errors = run_tests(api, protocol, DEVICE_UUID, UBIRCH_AUTH, TEST_KEY_ECDSA, "ecdsa-p256v1")
 if errors > 0:
     logger.error(f"ECDSA ERRORS: {errors}")
->>>>>>> bcc47152
     exit(-1)